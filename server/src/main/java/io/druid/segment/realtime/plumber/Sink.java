--- conflicted
+++ resolved
@@ -26,7 +26,6 @@
 import com.google.common.collect.Lists;
 import com.metamx.common.IAE;
 import com.metamx.common.ISE;
-import com.metamx.common.logger.Logger;
 import io.druid.data.input.InputRow;
 import io.druid.offheap.OffheapBufferPool;
 import io.druid.query.aggregation.AggregatorFactory;
@@ -48,21 +47,14 @@
  */
 public class Sink implements Iterable<FireHydrant>
 {
-  private static final Logger log = new Logger(Sink.class);
-<<<<<<< HEAD
-=======
-
-  private volatile FireHydrant currHydrant;
+
   private final Object hydrantLock = new Object();
-
->>>>>>> 4244acca
   private final Interval interval;
   private final DataSchema schema;
   private final RealtimeTuningConfig config;
   private final String version;
   private final CopyOnWriteArrayList<FireHydrant> hydrants = new CopyOnWriteArrayList<FireHydrant>();
   private volatile FireHydrant currHydrant;
-
 
   public Sink(
       Interval interval,
